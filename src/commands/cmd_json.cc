/*
 * Licensed to the Apache Software Foundation (ASF) under one
 * or more contributor license agreements.  See the NOTICE file
 * distributed with this work for additional information
 * regarding copyright ownership.  The ASF licenses this file
 * to you under the Apache License, Version 2.0 (the
 * "License"); you may not use this file except in compliance
 * with the License.  You may obtain a copy of the License at
 *
 *   http://www.apache.org/licenses/LICENSE-2.0
 *
 * Unless required by applicable law or agreed to in writing,
 * software distributed under the License is distributed on an
 * "AS IS" BASIS, WITHOUT WARRANTIES OR CONDITIONS OF ANY
 * KIND, either express or implied.  See the License for the
 * specific language governing permissions and limitations
 * under the License.
 *
 */

#include <algorithm>

#include "commander.h"
#include "commands/command_parser.h"
#include "error_constants.h"
#include "server/redis_reply.h"
#include "server/server.h"
#include "storage/redis_metadata.h"
#include "types/redis_json.h"

namespace redis {

class CommandJsonSet : public Commander {
 public:
  Status Execute(Server *srv, Connection *conn, std::string *output) override {
    redis::Json json(srv->storage, conn->GetNamespace());

    auto s = json.Set(args_[1], args_[2], args_[3]);
    if (!s.ok()) return {Status::RedisExecErr, s.ToString()};

    *output = redis::SimpleString("OK");
    return Status::OK();
  }
};

class CommandJsonGet : public Commander {
 public:
  Status Parse(const std::vector<std::string> &args) override {
    CommandParser parser(args, 2);

    while (parser.Good()) {
      if (parser.EatEqICase("INDENT")) {
        auto indent = GET_OR_RET(parser.TakeStr());

        if (std::any_of(indent.begin(), indent.end(), [](char v) { return v != ' '; })) {
          return {Status::RedisParseErr, "Currently only all-space INDENT is supported"};
        }

        indent_size_ = indent.size();
      } else if (parser.EatEqICase("NEWLINE")) {
        new_line_chars_ = GET_OR_RET(parser.TakeStr());
      } else if (parser.EatEqICase("SPACE")) {
        auto space = GET_OR_RET(parser.TakeStr());

        if (space != "" && space != " ") {
          return {Status::RedisParseErr, "Currently only SPACE ' ' is supported"};
        }

        spaces_after_colon_ = !space.empty();
      } else {
        break;
      }
    }

    while (parser.Good()) {
      paths_.push_back(GET_OR_RET(parser.TakeStr()));
    }

    return Status::OK();
  }

  Status Execute(Server *srv, Connection *conn, std::string *output) override {
    redis::Json json(srv->storage, conn->GetNamespace());

    JsonValue result;
    auto s = json.Get(args_[1], paths_, &result);
    if (s.IsNotFound()) {
      *output = redis::NilString();
      return Status::OK();
    }
    if (!s.ok()) return {Status::RedisExecErr, s.ToString()};

    *output = redis::BulkString(GET_OR_RET(result.Print(indent_size_, spaces_after_colon_, new_line_chars_)));
    return Status::OK();
  }

 private:
  uint8_t indent_size_ = 0;
  bool spaces_after_colon_ = false;
  std::string new_line_chars_;

  std::vector<std::string> paths_;
};

class CommandJsonInfo : public Commander {
 public:
  Status Execute(Server *srv, Connection *conn, std::string *output) override {
    redis::Json json(srv->storage, conn->GetNamespace());

    auto storage_format = JsonStorageFormat::JSON;
    auto s = json.Info(args_[1], &storage_format);
    if (!s.ok()) return {Status::RedisExecErr, s.ToString()};

    auto format_str = storage_format == JsonStorageFormat::JSON   ? "json"
                      : storage_format == JsonStorageFormat::CBOR ? "cbor"
                                                                  : "unknown";
    output->append(redis::MultiBulkString({"storage_format", format_str}));
    return Status::OK();
  }
};

class CommandJsonArrAppend : public Commander {
 public:
  Status Execute(Server *srv, Connection *conn, std::string *output) override {
    redis::Json json(srv->storage, conn->GetNamespace());

    std::vector<size_t> result_count;

    auto s = json.ArrAppend(args_[1], args_[2], {args_.begin() + 3, args_.end()}, &result_count);
    if (!s.ok()) return {Status::RedisExecErr, s.ToString()};

    *output = redis::MultiLen(result_count.size());
    for (size_t c : result_count) {
      if (c != 0) {
        *output += redis::Integer(c);
      } else {
        *output += redis::NilString();
      }
    }

    return Status::OK();
  }
};

class CommandJsonType : public Commander {
 public:
  Status Execute(Server *srv, Connection *conn, std::string *output) override {
    redis::Json json(srv->storage, conn->GetNamespace());

    std::vector<std::string> types;

    std::string path = "$";
    if (args_.size() == 3) {
      path = args_[2];
    } else if (args_.size() > 3) {
      return {Status::RedisExecErr, "The number of arguments is more than expected"};
    }
    auto s = json.Type(args_[1], path, &types);
    if (!s.ok() && !s.IsNotFound()) return {Status::RedisExecErr, s.ToString()};
    if (s.IsNotFound()) {
      *output = redis::NilString();
      return Status::OK();
    }

    *output = redis::MultiBulkString(types);
    return Status::OK();
  }
};

class CommandJsonObjkeys : public Commander {
 public:
  Status Execute(Server *srv, Connection *conn, std::string *output) override {
    redis::Json json(srv->storage, conn->GetNamespace());

    std::vector<std::optional<std::vector<std::string>>> results;

    // If path not specified set it to $
    std::string path = (args_.size() > 2) ? args_[2] : "$";
    auto s = json.ObjKeys(args_[1], path, results);
    if (!s.ok() && !s.IsNotFound()) return {Status::RedisExecErr, s.ToString()};
    if (s.IsNotFound()) {
      *output = redis::NilString();
      return Status::OK();
    }

    *output = redis::MultiLen(results.size());
    for (const auto &item : results) {
      if (item.has_value()) {
        *output += redis::MultiBulkString(item.value(), false);
      } else {
        *output += redis::NilString();
      }
    }

    return Status::OK();
  }
};

class CommandJsonClear : public Commander {
 public:
  Status Execute(Server *svr, Connection *conn, std::string *output) override {
    redis::Json json(svr->storage, conn->GetNamespace());

    size_t result = 0;

    // If path not specified set it to $
    std::string path = (args_.size() > 2) ? args_[2] : "$";
    auto s = json.Clear(args_[1], path, &result);

    if (s.IsNotFound()) {
      *output = redis::NilString();
      return Status::OK();
    }

    if (!s.ok()) return {Status::RedisExecErr, s.ToString()};

    *output = redis::Integer(result);
    return Status::OK();
  }
};

class CommandJsonArrLen : public Commander {
 public:
  Status Execute(Server *svr, Connection *conn, std::string *output) override {
    redis::Json json(svr->storage, conn->GetNamespace());

    std::string path = "$";
    if (args_.size() == 3) {
      path = args_[2];
    } else if (args_.size() > 3) {
      return {Status::RedisExecErr, "The number of arguments is more than expected"};
    }

    std::vector<std::optional<uint64_t>> results;
    auto s = json.ArrLen(args_[1], path, results);
    if (s.IsNotFound()) {
      *output = redis::NilString();
      return Status::OK();
    }
    if (!s.ok()) return {Status::RedisExecErr, s.ToString()};

    *output = redis::MultiLen(results.size());
    for (const auto &len : results) {
      if (len.has_value()) {
        *output += redis::Integer(len.value());
      } else {
        *output += redis::NilString();
      }
    }

    return Status::OK();
  }
};

class CommandJsonMerge : public Commander {
 public:
  Status Execute(Server *svr, Connection *conn, std::string *output) override {
    redis::Json json(svr->storage, conn->GetNamespace());

    std::string key = args_[1];
    std::string path = args_[2];
    std::string value = args_[3];
    bool result = false;

    auto s = json.Merge(key, path, value, result);

    if (!s.ok()) {
      return {Status::RedisExecErr, s.ToString()};
    }

    if (!result) {
      *output = redis::NilString();
    } else {
      *output = redis::SimpleString("OK");
    }

    return Status::OK();
  }
};

class CommandJsonArrPop : public Commander {
 public:
  Status Parse(const std::vector<std::string> &args) override {
    path_ = (args_.size() > 2) ? args_[2] : "$";

    if (args_.size() == 4) {
      index_ = GET_OR_RET(ParseInt<int64_t>(args_[3], 10));
    } else if (args_.size() > 4) {
      return {Status::RedisParseErr, errWrongNumOfArguments};
    }

    return Status::OK();
  }

  Status Execute(Server *srv, Connection *conn, std::string *output) override {
    redis::Json json(srv->storage, conn->GetNamespace());

    std::vector<std::optional<JsonValue>> results;

    auto s = json.ArrPop(args_[1], path_, index_, &results);
    if (!s.ok()) return {Status::RedisExecErr, s.ToString()};

    *output = redis::MultiLen(results.size());
    for (const auto &data : results) {
      if (data.has_value()) {
        *output += redis::BulkString(GET_OR_RET(data->Print()));
      } else {
        *output += redis::NilString();
      }
    }

    return Status::OK();
  }

 private:
  std::string path_;
  int64_t index_ = -1;
};

REDIS_REGISTER_COMMANDS(MakeCmdAttr<CommandJsonSet>("json.set", 4, "write", 1, 1, 1),
                        MakeCmdAttr<CommandJsonGet>("json.get", -2, "read-only", 1, 1, 1),
                        MakeCmdAttr<CommandJsonInfo>("json.info", 2, "read-only", 1, 1, 1),
                        MakeCmdAttr<CommandJsonType>("json.type", -2, "read-only", 1, 1, 1),
                        MakeCmdAttr<CommandJsonArrAppend>("json.arrappend", -4, "write", 1, 1, 1),
                        MakeCmdAttr<CommandJsonClear>("json.clear", -2, "write", 1, 1, 1),
                        MakeCmdAttr<CommandJsonArrLen>("json.arrlen", -2, "read-only", 1, 1, 1),
<<<<<<< HEAD
                        MakeCmdAttr<CommandJsonMerge>("json.merge", 4, "write", 1, 1, 1),
=======
                        MakeCmdAttr<CommandJsonObjkeys>("json.objkeys", -2, "read-only", 1, 1, 1),
>>>>>>> ffc2ece7
                        MakeCmdAttr<CommandJsonArrPop>("json.arrpop", -2, "write", 1, 1, 1), );

}  // namespace redis<|MERGE_RESOLUTION|>--- conflicted
+++ resolved
@@ -324,11 +324,8 @@
                         MakeCmdAttr<CommandJsonArrAppend>("json.arrappend", -4, "write", 1, 1, 1),
                         MakeCmdAttr<CommandJsonClear>("json.clear", -2, "write", 1, 1, 1),
                         MakeCmdAttr<CommandJsonArrLen>("json.arrlen", -2, "read-only", 1, 1, 1),
-<<<<<<< HEAD
                         MakeCmdAttr<CommandJsonMerge>("json.merge", 4, "write", 1, 1, 1),
-=======
                         MakeCmdAttr<CommandJsonObjkeys>("json.objkeys", -2, "read-only", 1, 1, 1),
->>>>>>> ffc2ece7
                         MakeCmdAttr<CommandJsonArrPop>("json.arrpop", -2, "write", 1, 1, 1), );
 
 }  // namespace redis