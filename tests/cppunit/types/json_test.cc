--- conflicted
+++ resolved
@@ -182,7 +182,6 @@
   res.clear();
 }
 
-<<<<<<< HEAD
 TEST_F(RedisJsonTest, Merge) {
   bool result = false;
 
@@ -211,7 +210,8 @@
   ASSERT_TRUE(json_->Get(key_, {}, &json_val_).ok());
   ASSERT_EQ(json_val_.Dump().GetValue(), "{\"f2\":{\"a\":3,\"b\":4},\"f3\":[2,4,6]}");
   ASSERT_EQ(result, true);
-=======
+}
+
 TEST_F(RedisJsonTest, Clear) {
   size_t result = 0;
 
@@ -301,5 +301,4 @@
   ASSERT_FALSE(json_->ArrLen("not_exists", "$.*", res).ok());
   ASSERT_TRUE(json_->ArrLen(key_, "$.not_exists", res).ok());
   ASSERT_TRUE(res.empty());
->>>>>>> 6a02fade
 }